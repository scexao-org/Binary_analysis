--- conflicted
+++ resolved
@@ -259,14 +259,10 @@
 
     return epoch, x_pos, y_pos
 
-<<<<<<< HEAD
-def binary_ephem(current_date, t0, T, smaj, ecc, inc, small_om, big_om, display=False):
-=======
 
 def binary_ephem(current_date, t0, T, smaj, ecc, inc, small_om, big_om, t0_err,
                  T_err, smaj_err, ecc_err, inc_err, small_om_err, big_om_err,
                  nsamp, display=False):
->>>>>>> 7773bb06
     """
     Gives the separation and PA of the companion at the date of observation.
 
@@ -354,14 +350,9 @@
         plt.axis('equal')
 
     return sep, pa
-<<<<<<< HEAD
-    
-def get_Orbit_Param(Target):
-=======
 
 
 def get_Orbit_Param(target):
->>>>>>> 7773bb06
     """
     Provides orbit parameters for binary systems. Info can be found on the website : http://www.astro.gsu.edu/wds/orb6/orb6orbits.html
     Info per column :
@@ -394,8 +385,7 @@
         T = 0.28479474332648874
         T_err = 4.3805612594113626e-07
 
-<<<<<<< HEAD
-    if Target == 'AlfEqu':
+    if target == 'AlfEqu':
         # Time of Periastron [years]
         t0         = toYearFraction(julian.from_jd(47592.1,"mjd"))
         # Semi-major axis [asec]
@@ -411,7 +401,7 @@
         # Period [years]
         T          = 98.800/365.2425  
 
-    if Target == '47oph':
+    if target == '47oph':
         # Time of Periastron [years]
         t0         = 1990.5795
         # Semi-major axis [asec]
@@ -428,28 +418,31 @@
         T          = 0.071972603
 
 
-    if Target == 'alpCrb':
+    if target == 'alpCrb':
         # Time of Periastron [years]
         t0         = 1958.497657768516
+        t0_err = 0.
         # Semi-major axis [asec]
         # smaj       = 0.00175
         smaj       = 0.00866
+        smaj_err = 0.
         # Eccentricity
         ecc        = 0.37
+        ecc_err = 0.
         # Inclination [degrees]
         inc        = 88.2
+        inc_err = 0.
         # Argument of periastron
         small_om   = 311
+        small_om_err = 0.
         # Position angle of ascending node
         big_om     = 330.4
+        big_om_err = 0.
         # Period [years]
         T          = 0.047528815879534565
-
-
-    elif  Target == 'betaHer':
-=======
-    elif target == 'betaher':
->>>>>>> 7773bb06
+        T_err = 0.
+
+    elif  target == 'betaHer':
         # Time of Periastron [years]
         t0 = Time('2415500.4', format='jd')
         t0 = t0.decimalyear
@@ -470,12 +463,8 @@
         big_om = 341.9
         big_om_err = 0.
         # Period [years]
-<<<<<<< HEAD
-        T = 410.6/365.25    
-=======
         T = 410.6/365.25
         T_err = 0.
->>>>>>> 7773bb06
 
     elif target == 'delsge':
         # Time of Periastron [years]
@@ -500,7 +489,7 @@
         T = 10.11
         T_err = 0.
 
-    elif Target == 'HD44927':
+    elif target == 'HD44927':
         # Time of Periastron [years]
         t0         = 2020.594
         # Semi-major axis [asec]
@@ -568,47 +557,6 @@
     date = Time('2021-04-30T05:00:00', format='isot')
     subaru = Observer.at_site("Subaru", timezone="US/Hawaii")
 
-<<<<<<< HEAD
-
-
-    ## Select date
-    utc_time = subaru.datetime_to_astropy_time(date.datetime) # convert to UTC
-    current_date = toYearFraction(dt(2021,3,19))
-    2021.2123
-
-    ## Compute / display binary ephem
-    sep, pa = binary_ephem(current_date, t0, T, smaj, ecc, inc, small_om, big_om, display=True)
-    
-
-    ## Get the Parallactic Angle from astroplan library
-    PA = get_Parallactic_Angle('Capella', 2020,9,16,4,48,32, display=True)
-    ## Get the Parallactic Angle from Telescope position # WARNING : IF Az comes from AO188 telemetry, need to subtract 180 degrees before using get_Parallactic_Angle_Subaru()
-    Az = 17.679
-    El = 62.0691
-
-    PAD, subaru_q = get_Parallactic_Angle_Subaru(Az, El, display = True)
-
-
-    
-    date = Time('2020-09-16T14:48:32', format='isot')    
-    print('Seb', get_Parallactic_Angle('Capella', date.datetime.year, date.datetime.month, date.datetime.day, \
-                                  date.datetime.hour-10, date.datetime.minute, date.datetime.second)[0])
-        
-    subaru = Observer.at_site("Subaru", timezone="US/Hawaii")
-    star=FixedTarget.from_name("Capella")
-    print(subaru.altaz(date, star).alt.deg, subaru.altaz(date, star).az.deg)
-    print('Astroplan', subaru.parallactic_angle(date, star).deg)
-    print('Subaru', get_Parallactic_Angle_Subaru(subaru.altaz(date, star).az.deg, subaru.altaz(date, star).alt.deg, display = False, lat=subaru.location.lat.deg)[1])
-    
-    LST = date.sidereal_time('mean', longitude=subaru.location.lon)
-    H = (LST - star.ra).radian
-    latitude = subaru.location.lat.radian
-    declinaison = star.dec.radian
-    sin_parallactic_angle = np.sin(H) * np.cos(latitude)
-    cos_parallactic_angle = np.cos(declinaison) * np.sin(latitude) - np.sin(declinaison) * np.cos(latitude) * np.cos(H)
-    parallactic_angle = np.arctan2(sin_parallactic_angle, cos_parallactic_angle) * 180/np.pi
-    print('A la main', parallactic_angle)    
-=======
     # Select date
     utc_time = subaru.datetime_to_astropy_time(date.datetime)  # convert to UTC
     # utc_time = Time(datetime.datetime.now())
@@ -652,5 +600,4 @@
     # sin_parallactic_angle = np.sin(H) * np.cos(latitude)
     # cos_parallactic_angle = np.cos(declinaison) * np.sin(latitude) - np.sin(declinaison) * np.cos(latitude) * np.cos(H)
     # parallactic_angle = np.arctan2(sin_parallactic_angle, cos_parallactic_angle) * 180/np.pi
-    # print('A la main', parallactic_angle)
->>>>>>> 7773bb06
+    # print('A la main', parallactic_angle)